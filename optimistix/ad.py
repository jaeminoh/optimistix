--- conflicted
+++ resolved
@@ -99,14 +99,8 @@
     )
     _, jvp_diff = jax.jvp(_for_jvp, (diff,), (t_inputs,))
 
-<<<<<<< HEAD
-    t_root = lx.linear_solve(operator, jvp_diff, linear_solver)
-    t_root_value = (-ω(t_root.value)).ω
-    t_root = eqx.tree_at(lambda x: x.value, t_root, t_root_value)
-=======
-    t_root = linear_solve(operator, jvp_diff, linear_solver).value
+    t_root = lx.linear_solve(operator, jvp_diff, linear_solver).value
     t_root = (-(t_root**ω)).ω
->>>>>>> b7e3f1a7
 
     t_residual = jtu.tree_map(lambda _: None, residual)
     return (root, residual), (t_root, t_residual)